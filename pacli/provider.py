--- conflicted
+++ resolved
@@ -37,10 +37,6 @@
     else:
         raise Exception('invalid provider.')
 
-<<<<<<< HEAD
-    provider = _provider(network=Settings.network)
-    set_up(provider)
-=======
     ### MODIFIED - otherwise throws error because of network keyword ###
     if Settings.provider.lower() not in ("rpcnode", "slm_rpcnode"):
         provider = _provider(network=Settings.network)
@@ -49,7 +45,6 @@
 
     set_up(provider) # set_up() does not work
     ### END modified part ###
->>>>>>> 9fe4855e
 
     return provider
 
